using Remotion.Linq.Parsing;

namespace NHibernate.Linq.ReWriters
{
<<<<<<< HEAD
	using System.Collections.Generic;
	using System.Linq;
	using System.Linq.Expressions;

	using NHibernate.Linq.Visitors;

	using Remotion.Linq;
	using Remotion.Linq.Clauses;
	using Remotion.Linq.Clauses.Expressions;
	using Remotion.Linq.Clauses.ResultOperators;
	using Remotion.Linq.Clauses.StreamedData;
	using Remotion.Linq.EagerFetching;

	/// <summary>
	/// Removes various result operators from a query so that they can be processed at the same
	/// tree level as the query itself.
	/// </summary>
	public class ResultOperatorRewriter : QueryModelVisitorBase
	{
		private readonly List<ResultOperatorBase> resultOperators = new List<ResultOperatorBase>();
		private IStreamedDataInfo evaluationType;

		private ResultOperatorRewriter()
		{
		}

		public static ResultOperatorRewriterResult Rewrite(QueryModel queryModel)
		{
			ResultOperatorRewriter rewriter = new ResultOperatorRewriter();

			rewriter.VisitQueryModel(queryModel);

			return new ResultOperatorRewriterResult(rewriter.resultOperators, rewriter.evaluationType);
		}

		public override void VisitMainFromClause(MainFromClause fromClause, QueryModel queryModel)
		{
			base.VisitMainFromClause(fromClause, queryModel);

			ResultOperatorExpressionRewriter rewriter = new ResultOperatorExpressionRewriter();
			fromClause.TransformExpressions(rewriter.Rewrite);
			if (fromClause.FromExpression.NodeType == ExpressionType.Constant)
			{
				System.Type expressionType = queryModel.MainFromClause.FromExpression.Type;
				if (expressionType.IsGenericType && expressionType.GetGenericTypeDefinition() == typeof(NhQueryable<>))
				{
					queryModel.MainFromClause.ItemType = expressionType.GetGenericArguments()[0];
				}
			}

			this.resultOperators.AddRange(rewriter.ResultOperators);
			this.evaluationType = rewriter.EvaluationType;
		}

		/// <summary>
		/// Rewrites expressions so that they sit in the outermost portion of the query.
		/// </summary>
		private class ResultOperatorExpressionRewriter : ExpressionTreeVisitor
		{
			private static readonly System.Type[] rewrittenTypes = new[]
				{
					typeof(FetchRequestBase),
					typeof(OfTypeResultOperator),
					typeof(CacheableResultOperator),
					typeof(CastResultOperator), // see ProcessCast class
				};

			private readonly List<ResultOperatorBase> resultOperators = new List<ResultOperatorBase>();
			private IStreamedDataInfo evaluationType;

			/// <summary>
			/// Gets an <see cref="IEnumerable{T}" /> of <see cref="ResultOperatorBase" /> that were rewritten.
			/// </summary>
			public IEnumerable<ResultOperatorBase> ResultOperators
			{
				get { return resultOperators; }
			}

			/// <summary>
			/// Gets the <see cref="IStreamedDataInfo" /> representing the type of data that the operator works upon.
			/// </summary>
			public IStreamedDataInfo EvaluationType
			{
				get { return evaluationType; }
			}

			public Expression Rewrite(Expression expression)
			{
				return VisitExpression(expression);
			}

			protected override Expression VisitSubQueryExpression(SubQueryExpression expression)
			{
				resultOperators.AddRange(
					expression.QueryModel.ResultOperators
						.Where(r => rewrittenTypes.Any(t => t.IsInstanceOfType(r))));

				resultOperators.ForEach(f => expression.QueryModel.ResultOperators.Remove(f));
				evaluationType = expression.QueryModel.SelectClause.GetOutputDataInfo();

				if (expression.QueryModel.ResultOperators.Count == 0)
				{
					return expression.QueryModel.MainFromClause.FromExpression;
				}

				return base.VisitSubQueryExpression(expression);
			}
		}
	}
=======
    using System.Collections.Generic;
    using System.Linq;
    using System.Linq.Expressions;

    using NHibernate.Linq.Visitors;

    using Remotion.Linq;
    using Remotion.Linq.Clauses;
    using Remotion.Linq.Clauses.Expressions;
    using Remotion.Linq.Clauses.ResultOperators;
    using Remotion.Linq.Clauses.StreamedData;
    using Remotion.Linq.EagerFetching;

    /// <summary>
    /// Removes various result operators from a query so that they can be processed at the same
    /// tree level as the query itself.
    /// </summary>
    public class ResultOperatorRewriter : QueryModelVisitorBase
    {
        private readonly List<ResultOperatorBase> resultOperators = new List<ResultOperatorBase>();
        private IStreamedDataInfo evaluationType;

        private ResultOperatorRewriter()
        {
        }

        public static ResultOperatorRewriterResult Rewrite(QueryModel queryModel)
        {
            ResultOperatorRewriter rewriter = new ResultOperatorRewriter();

            rewriter.VisitQueryModel(queryModel);

            return new ResultOperatorRewriterResult(rewriter.resultOperators, rewriter.evaluationType);
        }

        public override void VisitMainFromClause(MainFromClause fromClause, QueryModel queryModel)
        {
            base.VisitMainFromClause(fromClause, queryModel);

            ResultOperatorExpressionRewriter rewriter = new ResultOperatorExpressionRewriter();
            fromClause.TransformExpressions(rewriter.Rewrite);
            if (fromClause.FromExpression.NodeType == ExpressionType.Constant)
            {
                System.Type expressionType = queryModel.MainFromClause.FromExpression.Type;
                if (expressionType.IsGenericType && expressionType.GetGenericTypeDefinition() == typeof(NhQueryable<>))
                {
                    queryModel.MainFromClause.ItemType = expressionType.GetGenericArguments()[0];
                }
            }

            this.resultOperators.AddRange(rewriter.ResultOperators);
            this.evaluationType = rewriter.EvaluationType;
        }

        /// <summary>
        /// Rewrites expressions so that they sit in the outermost portion of the query.
        /// </summary>
        private class ResultOperatorExpressionRewriter : NhExpressionTreeVisitor
        {
            private static readonly System.Type[] rewrittenTypes = new[]
                {
                    typeof(FetchRequestBase),
                    typeof(OfTypeResultOperator),
                    typeof(CacheableResultOperator),
                    typeof(TimeoutResultOperator),
                    typeof(CastResultOperator), // see ProcessCast class
                };

            private readonly List<ResultOperatorBase> resultOperators = new List<ResultOperatorBase>();
            private IStreamedDataInfo evaluationType;

            /// <summary>
            /// Gets an <see cref="IEnumerable{T}" /> of <see cref="ResultOperatorBase" /> that were rewritten.
            /// </summary>
            public IEnumerable<ResultOperatorBase> ResultOperators
            {
                get { return this.resultOperators; }
            }

            /// <summary>
            /// Gets the <see cref="IStreamedDataInfo" /> representing the type of data that the operator works upon.
            /// </summary>
            public IStreamedDataInfo EvaluationType
            {
                get { return this.evaluationType; }
            }

            public Expression Rewrite(Expression expression)
            {
                Expression rewrittenExpression = this.VisitExpression(expression);

                return rewrittenExpression;
            }

            protected override Expression VisitSubQueryExpression(SubQueryExpression expression)
            {
                this.resultOperators.AddRange(
                    expression.QueryModel.ResultOperators
                        .Where(r => rewrittenTypes.Any(t => t.IsAssignableFrom(r.GetType()))));

                this.resultOperators.ForEach(f => expression.QueryModel.ResultOperators.Remove(f));
                this.evaluationType = expression.QueryModel.SelectClause.GetOutputDataInfo();

                if (expression.QueryModel.ResultOperators.Count == 0 && expression.QueryModel.BodyClauses.Count == 0)
                {
                    return expression.QueryModel.MainFromClause.FromExpression;
                }

                return base.VisitSubQueryExpression(expression);
            }
        }
    }
>>>>>>> 30e04a0e
}
<|MERGE_RESOLUTION|>--- conflicted
+++ resolved
@@ -1,229 +1,115 @@
-using Remotion.Linq.Parsing;
-
-namespace NHibernate.Linq.ReWriters
-{
-<<<<<<< HEAD
-	using System.Collections.Generic;
-	using System.Linq;
-	using System.Linq.Expressions;
-
-	using NHibernate.Linq.Visitors;
-
-	using Remotion.Linq;
-	using Remotion.Linq.Clauses;
-	using Remotion.Linq.Clauses.Expressions;
-	using Remotion.Linq.Clauses.ResultOperators;
-	using Remotion.Linq.Clauses.StreamedData;
-	using Remotion.Linq.EagerFetching;
-
-	/// <summary>
-	/// Removes various result operators from a query so that they can be processed at the same
-	/// tree level as the query itself.
-	/// </summary>
-	public class ResultOperatorRewriter : QueryModelVisitorBase
-	{
-		private readonly List<ResultOperatorBase> resultOperators = new List<ResultOperatorBase>();
-		private IStreamedDataInfo evaluationType;
-
-		private ResultOperatorRewriter()
-		{
-		}
-
-		public static ResultOperatorRewriterResult Rewrite(QueryModel queryModel)
-		{
-			ResultOperatorRewriter rewriter = new ResultOperatorRewriter();
-
-			rewriter.VisitQueryModel(queryModel);
-
-			return new ResultOperatorRewriterResult(rewriter.resultOperators, rewriter.evaluationType);
-		}
-
-		public override void VisitMainFromClause(MainFromClause fromClause, QueryModel queryModel)
-		{
-			base.VisitMainFromClause(fromClause, queryModel);
-
-			ResultOperatorExpressionRewriter rewriter = new ResultOperatorExpressionRewriter();
-			fromClause.TransformExpressions(rewriter.Rewrite);
-			if (fromClause.FromExpression.NodeType == ExpressionType.Constant)
-			{
-				System.Type expressionType = queryModel.MainFromClause.FromExpression.Type;
-				if (expressionType.IsGenericType && expressionType.GetGenericTypeDefinition() == typeof(NhQueryable<>))
-				{
-					queryModel.MainFromClause.ItemType = expressionType.GetGenericArguments()[0];
-				}
-			}
-
-			this.resultOperators.AddRange(rewriter.ResultOperators);
-			this.evaluationType = rewriter.EvaluationType;
-		}
-
-		/// <summary>
-		/// Rewrites expressions so that they sit in the outermost portion of the query.
-		/// </summary>
-		private class ResultOperatorExpressionRewriter : ExpressionTreeVisitor
-		{
-			private static readonly System.Type[] rewrittenTypes = new[]
-				{
-					typeof(FetchRequestBase),
-					typeof(OfTypeResultOperator),
-					typeof(CacheableResultOperator),
-					typeof(CastResultOperator), // see ProcessCast class
-				};
-
-			private readonly List<ResultOperatorBase> resultOperators = new List<ResultOperatorBase>();
-			private IStreamedDataInfo evaluationType;
-
-			/// <summary>
-			/// Gets an <see cref="IEnumerable{T}" /> of <see cref="ResultOperatorBase" /> that were rewritten.
-			/// </summary>
-			public IEnumerable<ResultOperatorBase> ResultOperators
-			{
-				get { return resultOperators; }
-			}
-
-			/// <summary>
-			/// Gets the <see cref="IStreamedDataInfo" /> representing the type of data that the operator works upon.
-			/// </summary>
-			public IStreamedDataInfo EvaluationType
-			{
-				get { return evaluationType; }
-			}
-
-			public Expression Rewrite(Expression expression)
-			{
-				return VisitExpression(expression);
-			}
-
-			protected override Expression VisitSubQueryExpression(SubQueryExpression expression)
-			{
-				resultOperators.AddRange(
-					expression.QueryModel.ResultOperators
-						.Where(r => rewrittenTypes.Any(t => t.IsInstanceOfType(r))));
-
-				resultOperators.ForEach(f => expression.QueryModel.ResultOperators.Remove(f));
-				evaluationType = expression.QueryModel.SelectClause.GetOutputDataInfo();
-
-				if (expression.QueryModel.ResultOperators.Count == 0)
-				{
-					return expression.QueryModel.MainFromClause.FromExpression;
-				}
-
-				return base.VisitSubQueryExpression(expression);
-			}
-		}
-	}
-=======
-    using System.Collections.Generic;
-    using System.Linq;
-    using System.Linq.Expressions;
-
-    using NHibernate.Linq.Visitors;
-
-    using Remotion.Linq;
-    using Remotion.Linq.Clauses;
-    using Remotion.Linq.Clauses.Expressions;
-    using Remotion.Linq.Clauses.ResultOperators;
-    using Remotion.Linq.Clauses.StreamedData;
-    using Remotion.Linq.EagerFetching;
-
-    /// <summary>
-    /// Removes various result operators from a query so that they can be processed at the same
-    /// tree level as the query itself.
-    /// </summary>
-    public class ResultOperatorRewriter : QueryModelVisitorBase
-    {
-        private readonly List<ResultOperatorBase> resultOperators = new List<ResultOperatorBase>();
-        private IStreamedDataInfo evaluationType;
-
-        private ResultOperatorRewriter()
-        {
-        }
-
-        public static ResultOperatorRewriterResult Rewrite(QueryModel queryModel)
-        {
-            ResultOperatorRewriter rewriter = new ResultOperatorRewriter();
-
-            rewriter.VisitQueryModel(queryModel);
-
-            return new ResultOperatorRewriterResult(rewriter.resultOperators, rewriter.evaluationType);
-        }
-
-        public override void VisitMainFromClause(MainFromClause fromClause, QueryModel queryModel)
-        {
-            base.VisitMainFromClause(fromClause, queryModel);
-
-            ResultOperatorExpressionRewriter rewriter = new ResultOperatorExpressionRewriter();
-            fromClause.TransformExpressions(rewriter.Rewrite);
-            if (fromClause.FromExpression.NodeType == ExpressionType.Constant)
-            {
-                System.Type expressionType = queryModel.MainFromClause.FromExpression.Type;
-                if (expressionType.IsGenericType && expressionType.GetGenericTypeDefinition() == typeof(NhQueryable<>))
-                {
-                    queryModel.MainFromClause.ItemType = expressionType.GetGenericArguments()[0];
-                }
-            }
-
-            this.resultOperators.AddRange(rewriter.ResultOperators);
-            this.evaluationType = rewriter.EvaluationType;
-        }
-
-        /// <summary>
-        /// Rewrites expressions so that they sit in the outermost portion of the query.
-        /// </summary>
-        private class ResultOperatorExpressionRewriter : NhExpressionTreeVisitor
-        {
-            private static readonly System.Type[] rewrittenTypes = new[]
-                {
-                    typeof(FetchRequestBase),
-                    typeof(OfTypeResultOperator),
-                    typeof(CacheableResultOperator),
-                    typeof(TimeoutResultOperator),
-                    typeof(CastResultOperator), // see ProcessCast class
-                };
-
-            private readonly List<ResultOperatorBase> resultOperators = new List<ResultOperatorBase>();
-            private IStreamedDataInfo evaluationType;
-
-            /// <summary>
-            /// Gets an <see cref="IEnumerable{T}" /> of <see cref="ResultOperatorBase" /> that were rewritten.
-            /// </summary>
-            public IEnumerable<ResultOperatorBase> ResultOperators
-            {
-                get { return this.resultOperators; }
-            }
-
-            /// <summary>
-            /// Gets the <see cref="IStreamedDataInfo" /> representing the type of data that the operator works upon.
-            /// </summary>
-            public IStreamedDataInfo EvaluationType
-            {
-                get { return this.evaluationType; }
-            }
-
-            public Expression Rewrite(Expression expression)
-            {
-                Expression rewrittenExpression = this.VisitExpression(expression);
-
-                return rewrittenExpression;
-            }
-
-            protected override Expression VisitSubQueryExpression(SubQueryExpression expression)
-            {
-                this.resultOperators.AddRange(
-                    expression.QueryModel.ResultOperators
-                        .Where(r => rewrittenTypes.Any(t => t.IsAssignableFrom(r.GetType()))));
-
-                this.resultOperators.ForEach(f => expression.QueryModel.ResultOperators.Remove(f));
-                this.evaluationType = expression.QueryModel.SelectClause.GetOutputDataInfo();
-
-                if (expression.QueryModel.ResultOperators.Count == 0 && expression.QueryModel.BodyClauses.Count == 0)
-                {
-                    return expression.QueryModel.MainFromClause.FromExpression;
-                }
-
-                return base.VisitSubQueryExpression(expression);
-            }
-        }
-    }
->>>>>>> 30e04a0e
-}
+using Remotion.Linq.Parsing;
+
+namespace NHibernate.Linq.ReWriters
+{
+	using System.Collections.Generic;
+	using System.Linq;
+	using System.Linq.Expressions;
+
+	using NHibernate.Linq.Visitors;
+
+	using Remotion.Linq;
+	using Remotion.Linq.Clauses;
+	using Remotion.Linq.Clauses.Expressions;
+	using Remotion.Linq.Clauses.ResultOperators;
+	using Remotion.Linq.Clauses.StreamedData;
+	using Remotion.Linq.EagerFetching;
+
+	/// <summary>
+	/// Removes various result operators from a query so that they can be processed at the same
+	/// tree level as the query itself.
+	/// </summary>
+	public class ResultOperatorRewriter : QueryModelVisitorBase
+	{
+		private readonly List<ResultOperatorBase> resultOperators = new List<ResultOperatorBase>();
+		private IStreamedDataInfo evaluationType;
+
+		private ResultOperatorRewriter()
+		{
+		}
+
+		public static ResultOperatorRewriterResult Rewrite(QueryModel queryModel)
+		{
+			ResultOperatorRewriter rewriter = new ResultOperatorRewriter();
+
+			rewriter.VisitQueryModel(queryModel);
+
+			return new ResultOperatorRewriterResult(rewriter.resultOperators, rewriter.evaluationType);
+		}
+
+		public override void VisitMainFromClause(MainFromClause fromClause, QueryModel queryModel)
+		{
+			base.VisitMainFromClause(fromClause, queryModel);
+
+			ResultOperatorExpressionRewriter rewriter = new ResultOperatorExpressionRewriter();
+			fromClause.TransformExpressions(rewriter.Rewrite);
+			if (fromClause.FromExpression.NodeType == ExpressionType.Constant)
+			{
+				System.Type expressionType = queryModel.MainFromClause.FromExpression.Type;
+				if (expressionType.IsGenericType && expressionType.GetGenericTypeDefinition() == typeof(NhQueryable<>))
+				{
+					queryModel.MainFromClause.ItemType = expressionType.GetGenericArguments()[0];
+				}
+			}
+
+			this.resultOperators.AddRange(rewriter.ResultOperators);
+			this.evaluationType = rewriter.EvaluationType;
+		}
+
+		/// <summary>
+		/// Rewrites expressions so that they sit in the outermost portion of the query.
+		/// </summary>
+		private class ResultOperatorExpressionRewriter : ExpressionTreeVisitor
+		{
+			private static readonly System.Type[] rewrittenTypes = new[]
+				{
+					typeof(FetchRequestBase),
+					typeof(OfTypeResultOperator),
+					typeof(CacheableResultOperator),
+					typeof(TimeoutResultOperator),
+					typeof(CastResultOperator), // see ProcessCast class
+				};
+
+			private readonly List<ResultOperatorBase> resultOperators = new List<ResultOperatorBase>();
+			private IStreamedDataInfo evaluationType;
+
+			/// <summary>
+			/// Gets an <see cref="IEnumerable{T}" /> of <see cref="ResultOperatorBase" /> that were rewritten.
+			/// </summary>
+			public IEnumerable<ResultOperatorBase> ResultOperators
+			{
+				get { return resultOperators; }
+			}
+
+			/// <summary>
+			/// Gets the <see cref="IStreamedDataInfo" /> representing the type of data that the operator works upon.
+			/// </summary>
+			public IStreamedDataInfo EvaluationType
+			{
+				get { return evaluationType; }
+			}
+
+			public Expression Rewrite(Expression expression)
+			{
+				return VisitExpression(expression);
+			}
+
+			protected override Expression VisitSubQueryExpression(SubQueryExpression expression)
+			{
+				resultOperators.AddRange(
+					expression.QueryModel.ResultOperators
+						.Where(r => rewrittenTypes.Any(t => t.IsInstanceOfType(r))));
+
+				resultOperators.ForEach(f => expression.QueryModel.ResultOperators.Remove(f));
+				evaluationType = expression.QueryModel.SelectClause.GetOutputDataInfo();
+
+				if (expression.QueryModel.ResultOperators.Count == 0 && expression.QueryModel.BodyClauses.Count == 0)
+				{
+					return expression.QueryModel.MainFromClause.FromExpression;
+				}
+
+				return base.VisitSubQueryExpression(expression);
+			}
+		}
+	}
+}