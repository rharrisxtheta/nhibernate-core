--- conflicted
+++ resolved
@@ -1,89 +1,79 @@
-﻿using System.Collections.Generic;
-using System.Linq;
-using System.Linq.Expressions;
-using Remotion.Linq;
-using Remotion.Linq.Clauses;
-using Remotion.Linq.Clauses.Expressions;
-using Remotion.Linq.Parsing;
-
-namespace NHibernate.Linq.ReWriters
-{
-	public class QueryReferenceExpressionFlattener : ExpressionTreeVisitor
-	{
-		private readonly QueryModel _model;
-<<<<<<< HEAD
-
-		private static readonly System.Type[] FlattenableResultOperators = new[]
-																				{
-																					typeof(CacheableResultOperator),
-																				};
-=======
-		// NOTE: Skip/Take are not completelly flattenable since Take(10).Skip(5).Take(2) should result in a subqueries-tsunami (so far not common understanding from our users)
-		private static readonly List<System.Type> FlattenableResultOperactors = new List<System.Type>
-			{
-				typeof (CacheableResultOperator),
-				typeof (TimeoutResultOperator),
-				typeof (SkipResultOperator),
-				typeof (TakeResultOperator),
-			};
->>>>>>> 30e04a0e
-
-		private QueryReferenceExpressionFlattener(QueryModel model)
-		{
-			_model = model;
-		}
-
-		public static void ReWrite(QueryModel model)
-		{
-			var visitor = new QueryReferenceExpressionFlattener(model);
-			model.TransformExpressions(visitor.VisitExpression);
-		}
-
-		protected override Expression VisitSubQueryExpression(SubQueryExpression subQuery)
-		{
-			var subQueryModel = subQuery.QueryModel;
-			var hasBodyClauses = subQueryModel.BodyClauses.Count > 0;
-			if(hasBodyClauses)
-			{
-				return base.VisitSubQueryExpression(subQuery);
-			}
-
-			var resultOperators = subQueryModel.ResultOperators;
-			if (resultOperators.Count == 0 || HasJustAllFlattenableOperator(resultOperators))
-			{
-				var selectQuerySource = subQueryModel.SelectClause.Selector as QuerySourceReferenceExpression;
-
-				if (selectQuerySource != null && selectQuerySource.ReferencedQuerySource == subQueryModel.MainFromClause)
-				{
-					foreach (var resultOperator in resultOperators)
-					{
-						_model.ResultOperators.Add(resultOperator);
-					}
-
-					return subQueryModel.MainFromClause.FromExpression;
-				}
-			}
-
-			return base.VisitSubQueryExpression(subQuery);
-		}
-
-		private static bool HasJustAllFlattenableOperator(IEnumerable<ResultOperatorBase> resultOperators)
-		{
-			return resultOperators.All(x => FlattenableResultOperators.Contains(x.GetType()));
-		}
-
-		protected override Expression VisitQuerySourceReferenceExpression(QuerySourceReferenceExpression expression)
-		{
-			var fromClauseBase = expression.ReferencedQuerySource as FromClauseBase;
-
-			if (fromClauseBase != null &&
-				fromClauseBase.FromExpression is QuerySourceReferenceExpression &&
-				expression.Type == fromClauseBase.FromExpression.Type)
-			{
-				return fromClauseBase.FromExpression;
-			}
-
-			return base.VisitQuerySourceReferenceExpression(expression);
-		}
-	}
+﻿using System.Collections.Generic;
+using System.Linq;
+using System.Linq.Expressions;
+using Remotion.Linq;
+using Remotion.Linq.Clauses;
+using Remotion.Linq.Clauses.Expressions;
+using Remotion.Linq.Parsing;
+
+namespace NHibernate.Linq.ReWriters
+{
+	public class QueryReferenceExpressionFlattener : ExpressionTreeVisitor
+	{
+		private readonly QueryModel _model;
+
+		private static readonly System.Type[] FlattenableResultOperators = new[]
+																				{
+																					typeof(CacheableResultOperator),
+																					typeof (TimeoutResultOperator),
+																				};
+
+		private QueryReferenceExpressionFlattener(QueryModel model)
+		{
+			_model = model;
+		}
+
+		public static void ReWrite(QueryModel model)
+		{
+			var visitor = new QueryReferenceExpressionFlattener(model);
+			model.TransformExpressions(visitor.VisitExpression);
+		}
+
+		protected override Expression VisitSubQueryExpression(SubQueryExpression subQuery)
+		{
+			var subQueryModel = subQuery.QueryModel;
+			var hasBodyClauses = subQueryModel.BodyClauses.Count > 0;
+			if(hasBodyClauses)
+			{
+				return base.VisitSubQueryExpression(subQuery);
+			}
+
+			var resultOperators = subQueryModel.ResultOperators;
+			if (resultOperators.Count == 0 || HasJustAllFlattenableOperator(resultOperators))
+			{
+				var selectQuerySource = subQueryModel.SelectClause.Selector as QuerySourceReferenceExpression;
+
+				if (selectQuerySource != null && selectQuerySource.ReferencedQuerySource == subQueryModel.MainFromClause)
+				{
+					foreach (var resultOperator in resultOperators)
+					{
+						_model.ResultOperators.Add(resultOperator);
+					}
+
+					return subQueryModel.MainFromClause.FromExpression;
+				}
+			}
+
+			return base.VisitSubQueryExpression(subQuery);
+		}
+
+		private static bool HasJustAllFlattenableOperator(IEnumerable<ResultOperatorBase> resultOperators)
+		{
+			return resultOperators.All(x => FlattenableResultOperators.Contains(x.GetType()));
+		}
+
+		protected override Expression VisitQuerySourceReferenceExpression(QuerySourceReferenceExpression expression)
+		{
+			var fromClauseBase = expression.ReferencedQuerySource as FromClauseBase;
+
+			if (fromClauseBase != null &&
+				fromClauseBase.FromExpression is QuerySourceReferenceExpression &&
+				expression.Type == fromClauseBase.FromExpression.Type)
+			{
+				return fromClauseBase.FromExpression;
+			}
+
+			return base.VisitQuerySourceReferenceExpression(expression);
+		}
+	}
 }